# Change log

## [Unreleased][unreleased]
<<<<<<< HEAD
### Fixed
- Division by zero in average memory usage
=======
### Added 
- Add error logging to ProgressTask and BatchProgressTask
>>>>>>> d82b321b

## 2.3.0 - 2024-05-14
### Added
- Configurable sleeping time
- Count of visible rows in output table

### Fixed
- Flickering of table output significantly reduced!
- Progress bar shows fractional progress
- Summary table on finish instead of done tasks
- PHP Deprecated: Implicit conversion from float to int loses precision

## 2.2.0 - 2021-11-02
### Changed
- Bumped symfony/console to ^4.3|^5.0
- Bumped symfony/process to ^4.3|^5.0

## 2.1.0 - 2021-11-02
#### Added
- TaskLogger

## 2.0.0 - 2020-05-13
### Added
- MaxConcurrentTaskCount option for StackedTask
- List of task which ran with done tasks
- Tests
- Added sendMessage() method to ProgressTask and BatchProgressTask
- Check dependencies name before start
- Subnet option to run command

### Changed
- Custom log replaced with PSR log interfaces
- Composer dependencies update
- PrgressTask, BatchProgressTask first fetch items count and then gather items to process

### Fixed
- TableOutput show minimal saved time as 0
- Icons fix
- BatchProgressTask startup/shutdown error notify
- Unhandled exceptions in ProgressTask and BatchProgressTask
- DataHelper gigabytes count

## 1.0.0 - 2016-06-06
- First tagged version

[unreleased]: https://github.com/ricco24/parallel/compare/2.3.0...HEAD
[2.3.0]: https://github.com/ricco24/parallel/compare/2.2.0...2.3.0
[2.2.0]: https://github.com/ricco24/parallel/compare/2.1.0...2.2.0
[2.1.0]: https://github.com/ricco24/parallel/compare/2.0.0...2.1.0
[2.0.0]: https://github.com/ricco24/parallel/compare/1.0.0...2.0.0
[1.0.0]: https://github.com/ricco24/parallel/compare/984a8b517355aacb21db72f2750e699ddb49d280...1.0.0<|MERGE_RESOLUTION|>--- conflicted
+++ resolved
@@ -1,13 +1,11 @@
 # Change log
 
 ## [Unreleased][unreleased]
-<<<<<<< HEAD
+### Added 
+- Add error logging to ProgressTask and BatchProgressTask
+
 ### Fixed
 - Division by zero in average memory usage
-=======
-### Added 
-- Add error logging to ProgressTask and BatchProgressTask
->>>>>>> d82b321b
 
 ## 2.3.0 - 2024-05-14
 ### Added
