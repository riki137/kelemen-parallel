# Change log

## [Unreleased][unreleased]
### Added
- Configurable sleeping time
- Count of visible rows in output table
- Multiple tasks (same task added multiple times with different name)

### Fixed
- Flickering of table output significantly reduced!
<<<<<<< HEAD
=======
- Progress bar shows fractional progress
- Summary table on finish instead of done tasks
>>>>>>> 4ec17816
- PHP Deprecated: Implicit conversion from float to int loses precision

## 2.2.0 - 2021-11-02
### Changed
- Bumped symfony/console to ^4.3|^5.0
- Bumped symfony/process to ^4.3|^5.0

## 2.1.0 - 2021-11-02
#### Added
- TaskLogger

## 2.0.0 - 2020-05-13
### Added
- MaxConcurrentTaskCount option for StackedTask
- List of task which ran with done tasks
- Tests
- Added sendMessage() method to ProgressTask and BatchProgressTask
- Check dependencies name before start
- Subnet option to run command

### Changed
- Custom log replaced with PSR log interfaces
- Composer dependencies update
- PrgressTask, BatchProgressTask first fetch items count and then gather items to process

### Fixed
- TableOutput show minimal saved time as 0
- Icons fix
- BatchProgressTask startup/shutdown error notify
- Unhandled exceptions in ProgressTask and BatchProgressTask
- DataHelper gigabytes count

## 1.0.0 - 2016-06-06
- First tagged version

[unreleased]: https://github.com/ricco24/parallel/compare/2.2.0...HEAD
[2.2.0]: https://github.com/ricco24/parallel/compare/2.1.0...2.2.0
[2.1.0]: https://github.com/ricco24/parallel/compare/2.0.0...2.1.0
[2.0.0]: https://github.com/ricco24/parallel/compare/1.0.0...2.0.0
[1.0.0]: https://github.com/ricco24/parallel/compare/984a8b517355aacb21db72f2750e699ddb49d280...1.0.0<|MERGE_RESOLUTION|>--- conflicted
+++ resolved
@@ -8,11 +8,9 @@
 
 ### Fixed
 - Flickering of table output significantly reduced!
-<<<<<<< HEAD
-=======
+- Flickering of table output significantly reduced!
 - Progress bar shows fractional progress
 - Summary table on finish instead of done tasks
->>>>>>> 4ec17816
 - PHP Deprecated: Implicit conversion from float to int loses precision
 
 ## 2.2.0 - 2021-11-02
