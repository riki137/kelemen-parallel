--- conflicted
+++ resolved
@@ -57,13 +57,8 @@
             'Progress',
             'Count',
             '<yellow>Skip</>',
-<<<<<<< HEAD
-            '<red>Err</>',
-            '<yellow>Wrn</>',
-=======
             '<fg=red;options=bold>Err</>',
             '<fg=yellow;options=bold>Wrn</>',
->>>>>>> 4ec17816
             'Time',
             'Memory'
         ])->setColumnWidths([1, 1, 1, 1, 1, 1, 1]);
